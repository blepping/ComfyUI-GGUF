## STEP 1 (Patch files with Unix (LF) line endings

Solution to fix lines endings of the patch files from Windows (CRLF) to Unix (LF)

```
python fix_lines_ending.py
```
## STEP 2 (Clone llama.cpp version of gguf-py)

Git clone llama.cpp into the current folder. You may also install gguf-py from the llama.cpp repo directly, though the one specified in `requirements.txt` should also work on recent versions.

```
git clone https://github.com/ggerganov/llama.cpp
pip install llama.cpp/gguf-py
```

## STEP 3 (Convert to FP16 or BF16)

To convert your initial source model to FP16 (or BF16), run the following command:
```
python convert.py --src E:\models\unet\flux1-dev.safetensors
```
## STEP 4 (Patch llama.cpp)

- To quantize the model, first apply the provided patch to the llama.cpp repo you've just cloned.
```
cd llama.cpp
git checkout tags/b3962
git apply ..\lcpp.patch
```

<<<<<<< HEAD
=======
- To quantize **SD3** or **AuraFlow** models, you should use the patch  `lcpp_sd3.patch` and target `tags/b3962` instead.
- There is a [WIP PR for other model architectures](https://github.com/city96/ComfyUI-GGUF/pull/216)
```
cd llama.cpp
git checkout tags/b3962
git apply ..\lcpp_sd3.patch
```

>>>>>>> 298192ed

## STEP 5 (Compile llama-quantize binary)

Then, compile the llama-quantize binary. This example uses cmake, on linux you can just use make.
```
mkdir build
cd build
cmake ..
cmake --build . --config Debug -j10 --target llama-quantize
cd ..
cd ..
```

## STEP 6 (Quantization)
Now you can use the newly build binary to quantize your model to the desired format:
```
llama.cpp\build\bin\Debug\llama-quantize.exe E:\models\unet\flux1-dev-BF16.gguf E:\models\unet\flux1-dev-Q4_K_S.gguf Q4_K_S
```


You can extract the patch again with `git diff src\llama.cpp > lcpp.patch` if you wish to change something and contribute back.

> [!WARNING] 
>For hunyuan video, you will have to uncomment the block in convert.py that deals with 5D tensors. This will save a **non functional** model to disk first, that you can quantize. After quantization, run `fix_5d_tensor.py` to add back the missing key that was saved by the conversion code. You will have to edit this file to set the correct paths/architecture. This may change in the future.


> [!WARNING]  
> Do not use the diffusers UNET for flux, it won't work, use the default/reference checkpoint format. This is due to q/k/v being merged into one qkv key. You can convert it by loading it in ComfyUI and saving it using the built-in "ModelSave" node.


> [!WARNING]  
> Do not quantize SDXL / SD1 / other Conv2D heavy models. There's little to no benefit with these models. If you do, make sure to **extract the UNET model first**.
>This should be obvious, but also don't use the resulting llama-quantize binary with LLMs.
<|MERGE_RESOLUTION|>--- conflicted
+++ resolved
@@ -1,75 +1,72 @@
-## STEP 1 (Patch files with Unix (LF) line endings
-
-Solution to fix lines endings of the patch files from Windows (CRLF) to Unix (LF)
-
-```
-python fix_lines_ending.py
-```
-## STEP 2 (Clone llama.cpp version of gguf-py)
-
-Git clone llama.cpp into the current folder. You may also install gguf-py from the llama.cpp repo directly, though the one specified in `requirements.txt` should also work on recent versions.
-
-```
-git clone https://github.com/ggerganov/llama.cpp
-pip install llama.cpp/gguf-py
-```
-
-## STEP 3 (Convert to FP16 or BF16)
-
-To convert your initial source model to FP16 (or BF16), run the following command:
-```
-python convert.py --src E:\models\unet\flux1-dev.safetensors
-```
-## STEP 4 (Patch llama.cpp)
-
-- To quantize the model, first apply the provided patch to the llama.cpp repo you've just cloned.
-```
-cd llama.cpp
-git checkout tags/b3962
-git apply ..\lcpp.patch
-```
-
-<<<<<<< HEAD
-=======
-- To quantize **SD3** or **AuraFlow** models, you should use the patch  `lcpp_sd3.patch` and target `tags/b3962` instead.
-- There is a [WIP PR for other model architectures](https://github.com/city96/ComfyUI-GGUF/pull/216)
-```
-cd llama.cpp
-git checkout tags/b3962
-git apply ..\lcpp_sd3.patch
-```
-
->>>>>>> 298192ed
-
-## STEP 5 (Compile llama-quantize binary)
-
-Then, compile the llama-quantize binary. This example uses cmake, on linux you can just use make.
-```
-mkdir build
-cd build
-cmake ..
-cmake --build . --config Debug -j10 --target llama-quantize
-cd ..
-cd ..
-```
-
-## STEP 6 (Quantization)
-Now you can use the newly build binary to quantize your model to the desired format:
-```
-llama.cpp\build\bin\Debug\llama-quantize.exe E:\models\unet\flux1-dev-BF16.gguf E:\models\unet\flux1-dev-Q4_K_S.gguf Q4_K_S
-```
-
-
-You can extract the patch again with `git diff src\llama.cpp > lcpp.patch` if you wish to change something and contribute back.
-
-> [!WARNING] 
->For hunyuan video, you will have to uncomment the block in convert.py that deals with 5D tensors. This will save a **non functional** model to disk first, that you can quantize. After quantization, run `fix_5d_tensor.py` to add back the missing key that was saved by the conversion code. You will have to edit this file to set the correct paths/architecture. This may change in the future.
-
-
-> [!WARNING]  
-> Do not use the diffusers UNET for flux, it won't work, use the default/reference checkpoint format. This is due to q/k/v being merged into one qkv key. You can convert it by loading it in ComfyUI and saving it using the built-in "ModelSave" node.
-
-
-> [!WARNING]  
-> Do not quantize SDXL / SD1 / other Conv2D heavy models. There's little to no benefit with these models. If you do, make sure to **extract the UNET model first**.
->This should be obvious, but also don't use the resulting llama-quantize binary with LLMs.
+## STEP 1 (Patch files with Unix (LF) line endings
+
+Solution to fix lines endings of the patch files from Windows (CRLF) to Unix (LF)
+
+```
+python fix_lines_ending.py
+```
+## STEP 2 (Clone llama.cpp version of gguf-py)
+
+Git clone llama.cpp into the current folder. You may also install gguf-py from the llama.cpp repo directly, though the one specified in `requirements.txt` should also work on recent versions.
+
+```
+git clone https://github.com/ggerganov/llama.cpp
+pip install llama.cpp/gguf-py
+```
+
+## STEP 3 (Convert to FP16 or BF16)
+
+To convert your initial source model to FP16 (or BF16), run the following command:
+```
+python convert.py --src E:\models\unet\flux1-dev.safetensors
+```
+## STEP 4 (Patch llama.cpp)
+
+- To quantize the model, first apply the provided patch to the llama.cpp repo you've just cloned.
+```
+cd llama.cpp
+git checkout tags/b3962
+git apply ..\lcpp.patch
+```
+
+- To quantize **SD3** or **AuraFlow** models, you should use the patch  `lcpp_sd3.patch` and target `tags/b3962` instead.
+- There is a [WIP PR for other model architectures](https://github.com/city96/ComfyUI-GGUF/pull/216)
+```
+cd llama.cpp
+git checkout tags/b3962
+git apply ..\lcpp_sd3.patch
+```
+
+
+## STEP 5 (Compile llama-quantize binary)
+
+Then, compile the llama-quantize binary. This example uses cmake, on linux you can just use make.
+```
+mkdir build
+cd build
+cmake ..
+cmake --build . --config Debug -j10 --target llama-quantize
+cd ..
+cd ..
+```
+
+## STEP 6 (Quantization)
+Now you can use the newly build binary to quantize your model to the desired format:
+```
+llama.cpp\build\bin\Debug\llama-quantize.exe E:\models\unet\flux1-dev-BF16.gguf E:\models\unet\flux1-dev-Q4_K_S.gguf Q4_K_S
+```
+
+
+You can extract the patch again with `git diff src\llama.cpp > lcpp.patch` if you wish to change something and contribute back.
+
+> [!WARNING] 
+>For hunyuan video, you will have to uncomment the block in convert.py that deals with 5D tensors. This will save a **non functional** model to disk first, that you can quantize. After quantization, run `fix_5d_tensor.py` to add back the missing key that was saved by the conversion code. You will have to edit this file to set the correct paths/architecture. This may change in the future.
+
+
+> [!WARNING]  
+> Do not use the diffusers UNET for flux, it won't work, use the default/reference checkpoint format. This is due to q/k/v being merged into one qkv key. You can convert it by loading it in ComfyUI and saving it using the built-in "ModelSave" node.
+
+
+> [!WARNING]  
+> Do not quantize SDXL / SD1 / other Conv2D heavy models. There's little to no benefit with these models. If you do, make sure to **extract the UNET model first**.
+>This should be obvious, but also don't use the resulting llama-quantize binary with LLMs.